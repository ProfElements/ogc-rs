//! # ogc-rs
//!
//! ``ogc-rs`` is a safe, idiomatic wrapper around ``ogc-sys``.
//!
//! ``ogc-rs`` provides many features from libogc such as:
//!
//! * ``network``: Provides TCP networking for the Wii.
//! * ``audio``: Provides functions for audio on the Wii.
//! * ``fs``: Provides functions for manipulating the filesystem on the Wii.
//! * ``console``: Provides console functions for the Wii.
//! * ``input``: Provides an interface for reading input from devices on the Wii.
//! * ``video``: Provides functions for video output on the Wii.
//! * ``gx``: Provides an opengl-like interface for rendering on the Wii.
//!
//! Features such as ``network``, ``fs`` and ``console`` have been merged into ``std`` to extend functionality.
//! However it is still possible to use these features if you require certain functionality missing from ``std``.

#![crate_type = "rlib"]
#![crate_name = "ogc"]

use bitflags::bitflags;
use enum_primitive_derive::Primitive;
use num_traits::cast::{FromPrimitive, ToPrimitive};

// Custom Error Implementation
pub mod error;
pub use error::{OgcError, Result};

// Networking Implementation
pub mod network;

// Audio Implementation
pub mod audio;

// Console Implementation
pub mod console;

<<<<<<< HEAD
// System Implementation
pub mod system;

// Utility Functions
=======
/// Video Implementation
pub mod video;

/// Utility Functions
>>>>>>> 9276b7b5
pub mod utils;
pub use utils::*;<|MERGE_RESOLUTION|>--- conflicted
+++ resolved
@@ -35,16 +35,12 @@
 // Console Implementation
 pub mod console;
 
-<<<<<<< HEAD
 // System Implementation
 pub mod system;
 
-// Utility Functions
-=======
 /// Video Implementation
 pub mod video;
 
 /// Utility Functions
->>>>>>> 9276b7b5
 pub mod utils;
 pub use utils::*;