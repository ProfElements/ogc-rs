--- conflicted
+++ resolved
@@ -4,13 +4,9 @@
 
 use crate::ffi::{self, Mtx as Mtx34, Mtx44};
 use core::ffi::c_void;
-<<<<<<< HEAD
 
 /// Function for the drawsync-token callback.
 pub type DrawSyncCallback = fn(u16);
-=======
-use crate::ffi::{self, Mtx as Mtx34, Mtx44};
->>>>>>> 6f01d4b4
 
 /// Helper function for `Gx::init`
 pub fn gp_fifo(fifo_size: usize) -> *mut c_void {
@@ -438,13 +434,7 @@
     /// parameter are equal to the dot product of the eye-space vertex normal and the half-angle
     /// vector set by [`LightObj::set_specular_dir()`].
     pub fn set_attn(&mut self, a0: f32, a1: f32, a2: f32, k0: f32, k1: f32, k2: f32) {
-<<<<<<< HEAD
-        //unsafe { ffi::GX_InitLightAttn(&mut self.0, a0, a1, a2, k0, k1, k2) }
-        self.set_attn_a(a0, a1, a2);
-        self.set_attn_k(k0, k1, k2);
-=======
         unsafe { ogc_sys::GX_InitLightAttn(&mut self.0, a0, a1, a2, k0, k1, k2) }
->>>>>>> 6f01d4b4
     }
 
     /// Sets shininess of a per-vertex specular light.
@@ -605,7 +595,6 @@
     ///
     /// # Note
     /// This function should be used if and only if the light object is used as specular light. One
-<<<<<<< HEAD
     /// specifies a specular light in [`Gx::set_channel_controls()`] by setting the [attenuation
     /// function](`AttnFn`) to `AttnFn::Spec`. Furthermore, one must not use
     /// [`LightObj::set_direction()`] or [`LightObj::set_pos()`] to set up a light object which
@@ -614,16 +603,6 @@
     /// are considered local lights, a specular light is a parallel light (i.e. the specular light
     /// is infinitely far away such that all the rays of the light are parallel), and thus one can
     /// only specify directional information.
-=======
-    /// specifies a specular light in [`GX_SetChanCtrl()`] by setting the [Attenuation function] to
-    /// `GX_AF_SPEC`. Furthermore, one must not use [`LightObj::set_direction()`] or
-    /// [`LightObj::set_pos()`] to set up a light object which will be used as a specular light
-    /// since these functions will destroy the information set by [`LightObj::set_specular_dir()`].
-    /// In contrast to diffuse lights (including spotlights) that are considered local lights, a
-    /// specular light is a parallel light (i.e. the specular light is infinitely far away such
-    /// that all the rays of the light are parallel), and thus one can only specify directional
-    /// information.
->>>>>>> 6f01d4b4
     pub fn set_specular_dir(&mut self, nx: f32, ny: f32, nz: f32) {
         unsafe { ffi::GX_InitSpecularDir(&mut self.0, nx, ny, nz) }
     }
@@ -943,7 +922,6 @@
         vf: bool,
         v_filter: &mut [u8; 7],
     ) {
-<<<<<<< HEAD
         unsafe {
             ffi::GX_SetCopyFilter(
                 aa as u8,
@@ -975,9 +953,6 @@
                 attn_fn as u8,
             );
         }
-=======
-        unsafe { ffi::GX_SetCopyFilter(aa as u8, sample_pattern as *mut _, vf as u8, v_filter as *mut _) }
->>>>>>> 6f01d4b4
     }
 
     /// Controls various rasterization and texturing parameters that relate to field-mode and double-strike rendering.
@@ -1015,13 +990,8 @@
 
     /// Sets the attribute format (vtxattr) for a single attribute in the Vertex Attribute Table (VAT).
     /// See [GX_SetVtxAttrFmt](https://libogc.devkitpro.org/gx_8h.html#a87437061debcc0457b6b6dc2eb021f23) for more.
-<<<<<<< HEAD
     pub fn set_vtx_attr_fmt(vtxfmt: u8, vtxattr: VtxAttr, comptype: u32, compsize: u32, frac: u32) {
         unsafe { ffi::GX_SetVtxAttrFmt(vtxfmt, vtxattr as u32, comptype, compsize, frac) }
-=======
-    pub fn set_vtx_attr_fmt(vtxfmt: u8, vtxattr: u32, comptype: u32, compsize: u32, frac: u32) {
-        unsafe { ffi::GX_SetVtxAttrFmt(vtxfmt, vtxattr, comptype, compsize, frac) }
->>>>>>> 6f01d4b4
     }
 
     /// Sets the number of color channels that are output to the TEV stages.
@@ -1086,20 +1056,14 @@
 
     /// Sets the type of a single attribute (attr) in the current vertex descriptor.
     /// See [GX_SetVtxDesc](https://libogc.devkitpro.org/gx_8h.html#af41b45011ae731ae5697b26b2bf97e2f) for more.
-<<<<<<< HEAD
     pub fn set_vtx_desc(attr: VtxAttr, v_type: u8) {
         unsafe { ffi::GX_SetVtxDesc(attr as u8, v_type) }
-=======
-    pub fn set_vtx_desc(attr: u8, v_type: u8) {
-        unsafe { ffi::GX_SetVtxDesc(attr, v_type) }
->>>>>>> 6f01d4b4
     }
 
     /// Used to load a 3x4 modelview matrix mt into matrix memory at location pnidx.
     /// See [GX_LoadPosMtxImm](https://libogc.devkitpro.org/gx_8h.html#a90349e713128a1fa4fd6048dcab7b5e7) for more.
     pub fn load_pos_mtx_imm(mt: &mut Mtx34, pnidx: u32) {
         unsafe { ffi::GX_LoadPosMtxImm(mt as *mut _, pnidx) }
-<<<<<<< HEAD
     }
 
     /// Enables or disables dithering.
@@ -1115,8 +1079,6 @@
     /// channel, copies the alpha channel to a texture, and later compares the texture in the TEV).
     pub fn set_dither(dither: bool) {
         unsafe { ffi::GX_SetDither(dither as u8) }
-=======
->>>>>>> 6f01d4b4
     }
 
     /// Sends a DrawDone command to the GP and stalls until its subsequent execution.
@@ -1133,16 +1095,12 @@
 
     /// Determines how the source image, generated by the graphics processor, is blended with the Embedded Frame Buffer (EFB).
     /// See [GX_SetBlendMode](https://libogc.devkitpro.org/gx_8h.html#a1d9c43b161f3c5a30b9fd8ea182c8eb6) for more.
-<<<<<<< HEAD
     pub fn set_blend_mode(
         b_type: BlendMode,
         src_fact: BlendCtrl,
         dst_fact: BlendCtrl,
         op: LogicOp,
     ) {
-=======
-    pub fn set_blend_mode(b_type: BlendMode, src_fact: BlendCtrl, dst_fact: BlendCtrl, op: LogicOp) {
->>>>>>> 6f01d4b4
         unsafe { ffi::GX_SetBlendMode(b_type as u8, src_fact as u8, dst_fact as u8, op as u8) }
     }
 
