--- conflicted
+++ resolved
@@ -1,39 +1,5 @@
 //! Utility Functions to convert between types.
 
-<<<<<<< HEAD
-use alloc::{string::String, vec::Vec};
-use core::slice;
-
-/// Converts a raw *mut u8 into a String.
-///
-/// # Safety
-///
-/// The user has t ensure this is a valid ptr to utf-8 data
-///
-pub unsafe fn raw_to_string(raw: *mut u8) -> String {
-    let slice = slice::from_raw_parts(raw, 1);
-    String::from_utf8(slice.to_vec()).unwrap()
-}
-
-/// Converts a raw *mut *mut u8 into a String vector
-///
-/// # Safety
-///
-/// The use has to ensure this is a valid ptr to utf-8 data
-///
-pub unsafe fn raw_to_strings(raw: *mut *mut u8) -> Vec<String> {
-    let slice = slice::from_raw_parts(raw, 2);
-    slice
-        .iter()
-        .map(|x: &*mut u8| {
-            let r = unsafe { slice::from_raw_parts(*x, 1) };
-            String::from_utf8(r.to_vec()).unwrap()
-        })
-        .collect()
-}
-
-=======
->>>>>>> 98393ec8
 /// OS memory casting macros.
 mod memory_casting {
     /// Cast a cached address to a uncached address.
